--- conflicted
+++ resolved
@@ -45,12 +45,9 @@
 indent-style = "tab"
 docstring-code-format = true
 
-<<<<<<< HEAD
 [tool.pyright]
 typeCheckingMode = "basic"
 
-=======
->>>>>>> bdcf42a7
 [build-system]
 requires = ["hatchling"]
 build-backend = "hatchling.build"
